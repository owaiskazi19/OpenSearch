/*
 * Copyright Elasticsearch B.V. and/or licensed to Elasticsearch B.V. under one
 * or more contributor license agreements. Licensed under the Elastic License;
 * you may not use this file except in compliance with the Elastic License.
 */
package org.elasticsearch.xpack.security.audit;

import org.elasticsearch.common.Nullable;
import org.elasticsearch.rest.RestRequest;
import org.elasticsearch.transport.TransportMessage;
import org.elasticsearch.xpack.security.authc.AuthenticationToken;
import org.elasticsearch.xpack.security.transport.filter.SecurityIpFilterRule;
import org.elasticsearch.xpack.security.user.User;

import java.net.InetAddress;
import java.util.Set;

public interface AuditTrail {

    String name();

    void authenticationSuccess(String realm, User user, RestRequest request);

    void authenticationSuccess(String realm, User user, String action, TransportMessage message);

    void anonymousAccessDenied(String action, TransportMessage message);

    void anonymousAccessDenied(RestRequest request);

    void authenticationFailed(RestRequest request);

    void authenticationFailed(String action, TransportMessage message);

    void authenticationFailed(AuthenticationToken token, String action, TransportMessage message);

    void authenticationFailed(AuthenticationToken token, RestRequest request);

    void authenticationFailed(String realm, AuthenticationToken token, String action, TransportMessage message);

    void authenticationFailed(String realm, AuthenticationToken token, RestRequest request);

<<<<<<< HEAD
    /**
     * Access was granted for some request.
     * @param specificIndices if non-null then the action was authorized
     *      for all indices in this particular set of indices, otherwise
     *      the action was authorized for all indices to which it is
     *      related, if any
     */
    void accessGranted(User user, String action, TransportMessage message, @Nullable Set<String> specificIndices);

    /**
     * Access was denied for some request.
     * @param specificIndices if non-null then the action was denied
     *      for at least one index in this particular set of indices,
     *      otherwise the action was denied for at least one index
     *      to which the request is related. If the request isn't
     *      related to any particular index then the request itself
     *      was denied.
     */
    void accessDenied(User user, String action, TransportMessage message, @Nullable Set<String> specificIndices);
=======
    void accessGranted(User user, String action, TransportMessage message, String[] roleNames);

    void accessDenied(User user, String action, TransportMessage message, String[] roleNames);
>>>>>>> 81dcd8c5

    void tamperedRequest(RestRequest request);

    void tamperedRequest(String action, TransportMessage message);

    void tamperedRequest(User user, String action, TransportMessage request);

    void connectionGranted(InetAddress inetAddress, String profile, SecurityIpFilterRule rule);

    void connectionDenied(InetAddress inetAddress, String profile, SecurityIpFilterRule rule);

    void runAsGranted(User user, String action, TransportMessage message, String[] roleNames);

    void runAsDenied(User user, String action, TransportMessage message, String[] roleNames);

    void runAsDenied(User user, RestRequest request, String[] roleNames);
}<|MERGE_RESOLUTION|>--- conflicted
+++ resolved
@@ -39,31 +39,9 @@
 
     void authenticationFailed(String realm, AuthenticationToken token, RestRequest request);
 
-<<<<<<< HEAD
-    /**
-     * Access was granted for some request.
-     * @param specificIndices if non-null then the action was authorized
-     *      for all indices in this particular set of indices, otherwise
-     *      the action was authorized for all indices to which it is
-     *      related, if any
-     */
-    void accessGranted(User user, String action, TransportMessage message, @Nullable Set<String> specificIndices);
+    void accessGranted(User user, String action, TransportMessage message, String[] roleNames, @Nullable Set<String> specificIndices);
 
-    /**
-     * Access was denied for some request.
-     * @param specificIndices if non-null then the action was denied
-     *      for at least one index in this particular set of indices,
-     *      otherwise the action was denied for at least one index
-     *      to which the request is related. If the request isn't
-     *      related to any particular index then the request itself
-     *      was denied.
-     */
-    void accessDenied(User user, String action, TransportMessage message, @Nullable Set<String> specificIndices);
-=======
-    void accessGranted(User user, String action, TransportMessage message, String[] roleNames);
-
-    void accessDenied(User user, String action, TransportMessage message, String[] roleNames);
->>>>>>> 81dcd8c5
+    void accessDenied(User user, String action, TransportMessage message, String[] roleNames, @Nullable Set<String> specificIndices);
 
     void tamperedRequest(RestRequest request);
 
