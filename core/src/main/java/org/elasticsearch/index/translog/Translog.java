/*
 * Licensed to Elasticsearch under one or more contributor
 * license agreements. See the NOTICE file distributed with
 * this work for additional information regarding copyright
 * ownership. Elasticsearch licenses this file to you under
 * the Apache License, Version 2.0 (the "License"); you may
 * not use this file except in compliance with the License.
 * You may obtain a copy of the License at
 *
 *    http://www.apache.org/licenses/LICENSE-2.0
 *
 * Unless required by applicable law or agreed to in writing,
 * software distributed under the License is distributed on an
 * "AS IS" BASIS, WITHOUT WARRANTIES OR CONDITIONS OF ANY
 * KIND, either express or implied.  See the License for the
 * specific language governing permissions and limitations
 * under the License.
 */

package org.elasticsearch.index.translog;

import org.apache.logging.log4j.message.ParameterizedMessage;
import org.apache.logging.log4j.util.Supplier;
import org.apache.lucene.index.Term;
import org.apache.lucene.index.TwoPhaseCommit;
import org.apache.lucene.store.AlreadyClosedException;
import org.apache.lucene.util.IOUtils;
import org.elasticsearch.action.index.IndexRequest;
import org.elasticsearch.common.UUIDs;
import org.elasticsearch.common.bytes.BytesArray;
import org.elasticsearch.common.bytes.BytesReference;
import org.elasticsearch.common.bytes.ReleasablePagedBytesReference;
import org.elasticsearch.common.io.stream.ReleasableBytesStreamOutput;
import org.elasticsearch.common.io.stream.StreamInput;
import org.elasticsearch.common.io.stream.StreamOutput;
import org.elasticsearch.common.io.stream.Writeable;
import org.elasticsearch.common.lease.Releasables;
import org.elasticsearch.common.lucene.uid.Versions;
import org.elasticsearch.common.util.BigArrays;
import org.elasticsearch.common.util.concurrent.ConcurrentCollections;
import org.elasticsearch.common.util.concurrent.ReleasableLock;
import org.elasticsearch.index.VersionType;
import org.elasticsearch.index.engine.Engine;
import org.elasticsearch.index.seqno.SequenceNumbersService;
import org.elasticsearch.index.shard.AbstractIndexShardComponent;
import org.elasticsearch.index.shard.IndexShardComponent;

import java.io.Closeable;
import java.io.EOFException;
import java.io.IOException;
import java.nio.channels.FileChannel;
import java.nio.file.Files;
import java.nio.file.Path;
import java.nio.file.StandardCopyOption;
import java.nio.file.StandardOpenOption;
import java.util.ArrayList;
import java.util.List;
import java.util.Optional;
import java.util.Set;
import java.util.concurrent.atomic.AtomicBoolean;
import java.util.concurrent.locks.ReadWriteLock;
import java.util.concurrent.locks.ReentrantReadWriteLock;
import java.util.function.LongSupplier;
import java.util.regex.Matcher;
import java.util.regex.Pattern;
import java.util.stream.Collectors;
import java.util.stream.Stream;

/**
 * A Translog is a per index shard component that records all non-committed index operations in a durable manner.
 * In Elasticsearch there is one Translog instance per {@link org.elasticsearch.index.engine.InternalEngine}. The engine
 * records the current translog generation {@link Translog#getGeneration()} in it's commit metadata using {@link #TRANSLOG_GENERATION_KEY}
 * to reference the generation that contains all operations that have not yet successfully been committed to the engines lucene index.
 * Additionally, since Elasticsearch 2.0 the engine also records a {@link #TRANSLOG_UUID_KEY} with each commit to ensure a strong association
 * between the lucene index an the transaction log file. This UUID is used to prevent accidential recovery from a transaction log that belongs to a
 * different engine.
 * <p>
 * Each Translog has only one translog file open at any time referenced by a translog generation ID. This ID is written to a <tt>translog.ckp</tt> file that is designed
 * to fit in a single disk block such that a write of the file is atomic. The checkpoint file is written on each fsync operation of the translog and records the number of operations
 * written, the current tranlogs file generation and it's fsynced offset in bytes.
 * </p>
 * <p>
 * When a translog is opened the checkpoint is use to retrieve the latest translog file generation and subsequently to open the last written file to recovery operations.
 * The {@link org.elasticsearch.index.translog.Translog.TranslogGeneration}, given when the translog is opened / constructed is compared against
 * the latest generation and all consecutive translog files singe the given generation and the last generation in the checkpoint will be recovered and preserved until the next
 * generation is committed using {@link Translog#commit()}. In the common case the translog file generation in the checkpoint and the generation passed to the translog on creation are
 * the same. The only situation when they can be different is when an actual translog commit fails in between {@link Translog#prepareCommit()} and {@link Translog#commit()}. In such a case
 * the currently being committed translog file will not be deleted since it's commit was not successful. Yet, a new/current translog file is already opened at that point such that there is more than
 * one translog file present. Such an uncommitted translog file always has a <tt>translog-${gen}.ckp</tt> associated with it which is an fsynced copy of the it's last <tt>translog.ckp</tt> such that in
 * disaster recovery last fsynced offsets, number of operation etc. are still preserved.
 * </p>
 */
public class Translog extends AbstractIndexShardComponent implements IndexShardComponent, Closeable, TwoPhaseCommit {

    /*
     * TODO
     *  - we might need something like a deletion policy to hold on to more than one translog eventually (I think sequence IDs needs this) but we can refactor as we go
     *  - use a simple BufferedOutputStream to write stuff and fold BufferedTranslogWriter into it's super class... the tricky bit is we need to be able to do random access reads even from the buffer
     *  - we need random exception on the FileSystem API tests for all this.
     *  - we need to page align the last write before we sync, we can take advantage of ensureSynced for this since we might have already fsynced far enough
     */
    public static final String TRANSLOG_GENERATION_KEY = "translog_generation";
    public static final String TRANSLOG_UUID_KEY = "translog_uuid";
    public static final String TRANSLOG_FILE_PREFIX = "translog-";
    public static final String TRANSLOG_FILE_SUFFIX = ".tlog";
    public static final String CHECKPOINT_SUFFIX = ".ckp";
    public static final String CHECKPOINT_FILE_NAME = "translog" + CHECKPOINT_SUFFIX;

    static final Pattern PARSE_STRICT_ID_PATTERN = Pattern.compile("^" + TRANSLOG_FILE_PREFIX + "(\\d+)(\\.tlog)$");

    // the list of translog readers is guaranteed to be in order of translog generation
    private final List<TranslogReader> readers = new ArrayList<>();
    // this is a concurrent set and is not protected by any of the locks. The main reason
    // is that is being accessed by two separate classes (additions & reading are done by Translog, remove by View when closed)
    private final Set<View> outstandingViews = ConcurrentCollections.newConcurrentSet();
    private BigArrays bigArrays;
    protected final ReleasableLock readLock;
    protected final ReleasableLock writeLock;
    private final Path location;
    private TranslogWriter current;

    private static final long NOT_SET_GENERATION = -1; // -1 is safe as it will not cause a translog deletion.

    private volatile long currentCommittingGeneration = NOT_SET_GENERATION;
    private volatile long lastCommittedTranslogFileGeneration = NOT_SET_GENERATION;
    private final AtomicBoolean closed = new AtomicBoolean();
    private final TranslogConfig config;
    private final LongSupplier globalCheckpointSupplier;
    private final String translogUUID;

    /**
     * Creates a new Translog instance. This method will create a new transaction log unless the given {@link TranslogGeneration} is
     * {@code null}. If the generation is {@code null} this method is destructive and will delete all files in the translog path given. If
     * the generation is not {@code null}, this method tries to open the given translog generation. The generation is treated as the last
     * generation referenced from already committed data. This means all operations that have not yet been committed should be in the
     * translog file referenced by this generation. The translog creation will fail if this generation can't be opened.
     *
     * @param config                   the configuration of this translog
     * @param translogGeneration       the translog generation to open
     * @param globalCheckpointSupplier a supplier for the global checkpoint
     */
    public Translog(
        final TranslogConfig config,
        final TranslogGeneration translogGeneration,
        final LongSupplier globalCheckpointSupplier) throws IOException {
        super(config.getShardId(), config.getIndexSettings());
        this.config = config;
        this.globalCheckpointSupplier = globalCheckpointSupplier;
        if (translogGeneration == null || translogGeneration.translogUUID == null) { // legacy case
            translogUUID = UUIDs.randomBase64UUID();
        } else {
            translogUUID = translogGeneration.translogUUID;
        }
        bigArrays = config.getBigArrays();
        ReadWriteLock rwl = new ReentrantReadWriteLock();
        readLock = new ReleasableLock(rwl.readLock());
        writeLock = new ReleasableLock(rwl.writeLock());
        this.location = config.getTranslogPath();
        Files.createDirectories(this.location);

        try {
            if (translogGeneration != null) {
                final Checkpoint checkpoint = readCheckpoint(location);
                final Path nextTranslogFile = location.resolve(getFilename(checkpoint.generation + 1));
                final Path currentCheckpointFile = location.resolve(getCommitCheckpointFileName(checkpoint.generation));
                // this is special handling for error condition when we create a new writer but we fail to bake
                // the newly written file (generation+1) into the checkpoint. This is still a valid state
                // we just need to cleanup before we continue
                // we hit this before and then blindly deleted the new generation even though we managed to bake it in and then hit this:
                // https://discuss.elastic.co/t/cannot-recover-index-because-of-missing-tanslog-files/38336 as an example
                //
                // For this to happen we must have already copied the translog.ckp file into translog-gen.ckp so we first check if that file exists
                // if not we don't even try to clean it up and wait until we fail creating it
                assert Files.exists(nextTranslogFile) == false || Files.size(nextTranslogFile) <= TranslogWriter.getHeaderLength(translogUUID) : "unexpected translog file: [" + nextTranslogFile + "]";
                if (Files.exists(currentCheckpointFile) // current checkpoint is already copied
                        && Files.deleteIfExists(nextTranslogFile)) { // delete it and log a warning
                    logger.warn("deleted previously created, but not yet committed, next generation [{}]. This can happen due to a tragic exception when creating a new generation", nextTranslogFile.getFileName());
                }
                this.readers.addAll(recoverFromFiles(translogGeneration, checkpoint));
                if (readers.isEmpty()) {
                    throw new IllegalStateException("at least one reader must be recovered");
                }
                boolean success = false;
                try {
                    current = createWriter(checkpoint.generation + 1);
                    this.lastCommittedTranslogFileGeneration = translogGeneration.translogFileGeneration;
                    success = true;
                } finally {
                    // we have to close all the recovered ones otherwise we leak file handles here
                    // for instance if we have a lot of tlog and we can't create the writer we keep on holding
                    // on to all the uncommitted tlog files if we don't close
                    if (success == false) {
                        IOUtils.closeWhileHandlingException(readers);
                    }
                }
            } else {
                IOUtils.rm(location);
                logger.debug("wipe translog location - creating new translog");
                Files.createDirectories(location);
                final long generation = 1;
                Checkpoint checkpoint = new Checkpoint(0, 0, generation, globalCheckpointSupplier.getAsLong());
                final Path checkpointFile = location.resolve(CHECKPOINT_FILE_NAME);
                Checkpoint.write(getChannelFactory(), checkpointFile, checkpoint, StandardOpenOption.WRITE, StandardOpenOption.CREATE_NEW);
                IOUtils.fsync(checkpointFile, false);
                current = createWriter(generation);
                this.lastCommittedTranslogFileGeneration = NOT_SET_GENERATION;

            }
            // now that we know which files are there, create a new current one.
        } catch (Exception e) {
            // close the opened translog files if we fail to create a new translog...
            IOUtils.closeWhileHandlingException(current);
            IOUtils.closeWhileHandlingException(readers);
            throw e;
        }
    }

    /** recover all translog files found on disk */
    private ArrayList<TranslogReader> recoverFromFiles(TranslogGeneration translogGeneration, Checkpoint checkpoint) throws IOException {
        boolean success = false;
        ArrayList<TranslogReader> foundTranslogs = new ArrayList<>();
        final Path tempFile = Files.createTempFile(location, TRANSLOG_FILE_PREFIX, TRANSLOG_FILE_SUFFIX); // a temp file to copy checkpoint to - note it must be in on the same FS otherwise atomic move won't work
        boolean tempFileRenamed = false;
        try (ReleasableLock lock = writeLock.acquire()) {
            logger.debug("open uncommitted translog checkpoint {}", checkpoint);
            final String checkpointTranslogFile = getFilename(checkpoint.generation);
            for (long i = translogGeneration.translogFileGeneration; i < checkpoint.generation; i++) {
                Path committedTranslogFile = location.resolve(getFilename(i));
                if (Files.exists(committedTranslogFile) == false) {
                    throw new IllegalStateException("translog file doesn't exist with generation: " + i + " lastCommitted: " + lastCommittedTranslogFileGeneration + " checkpoint: " + checkpoint.generation + " - translog ids must be consecutive");
                }
                final TranslogReader reader = openReader(committedTranslogFile, Checkpoint.read(location.resolve(getCommitCheckpointFileName(i))));
                foundTranslogs.add(reader);
                logger.debug("recovered local translog from checkpoint {}", checkpoint);
            }
            foundTranslogs.add(openReader(location.resolve(checkpointTranslogFile), checkpoint));
            Path commitCheckpoint = location.resolve(getCommitCheckpointFileName(checkpoint.generation));
            if (Files.exists(commitCheckpoint)) {
                Checkpoint checkpointFromDisk = Checkpoint.read(commitCheckpoint);
                if (checkpoint.equals(checkpointFromDisk) == false) {
                    throw new IllegalStateException("Checkpoint file " + commitCheckpoint.getFileName() + " already exists but has corrupted content expected: " + checkpoint + " but got: " + checkpointFromDisk);
                }
            } else {
                // we first copy this into the temp-file and then fsync it followed by an atomic move into the target file
                // that way if we hit a disk-full here we are still in an consistent state.
                Files.copy(location.resolve(CHECKPOINT_FILE_NAME), tempFile, StandardCopyOption.REPLACE_EXISTING);
                IOUtils.fsync(tempFile, false);
                Files.move(tempFile, commitCheckpoint, StandardCopyOption.ATOMIC_MOVE);
                tempFileRenamed = true;
                // we only fsync the directory the tempFile was already fsynced
                IOUtils.fsync(commitCheckpoint.getParent(), true);
            }
            success = true;
        } finally {
            if (success == false) {
                IOUtils.closeWhileHandlingException(foundTranslogs);
            }
            if (tempFileRenamed == false) {
                try {
                    Files.delete(tempFile);
                } catch (IOException ex) {
                    logger.warn((Supplier<?>) () -> new ParameterizedMessage("failed to delete temp file {}", tempFile), ex);
                }
            }
        }
        return foundTranslogs;
    }

    TranslogReader openReader(Path path, Checkpoint checkpoint) throws IOException {
        FileChannel channel = FileChannel.open(path, StandardOpenOption.READ);
        try {
            assert Translog.parseIdFromFileName(path) == checkpoint.generation : "expected generation: " + Translog.parseIdFromFileName(path) + " but got: " + checkpoint.generation;
            TranslogReader reader = TranslogReader.open(channel, path, checkpoint, translogUUID);
            channel = null;
            return reader;
        } finally {
            IOUtils.close(channel);
        }
    }

    /**
     * Extracts the translog generation from a file name.
     *
     * @throws IllegalArgumentException if the path doesn't match the expected pattern.
     */
    public static long parseIdFromFileName(Path translogFile) {
        final String fileName = translogFile.getFileName().toString();
        final Matcher matcher = PARSE_STRICT_ID_PATTERN.matcher(fileName);
        if (matcher.matches()) {
            try {
                return Long.parseLong(matcher.group(1));
            } catch (NumberFormatException e) {
                throw new IllegalStateException("number formatting issue in a file that passed PARSE_STRICT_ID_PATTERN: " + fileName + "]", e);
            }
        }
        throw new IllegalArgumentException("can't parse id from file: " + fileName);
    }

    /** Returns {@code true} if this {@code Translog} is still open. */
    public boolean isOpen() {
        return closed.get() == false;
    }

    @Override
    public void close() throws IOException {
        if (closed.compareAndSet(false, true)) {
            try (ReleasableLock lock = writeLock.acquire()) {
                try {
                    current.sync();
                } finally {
                    closeFilesIfNoPendingViews();
                }
            } finally {
                logger.debug("translog closed");
            }
        }
    }

    /**
     * Returns all translog locations as absolute paths.
     * These paths don't contain actual translog files they are
     * directories holding the transaction logs.
     */
    public Path location() {
        return location;
    }

    /**
     * Returns the generation of the current transaction log.
     */
    public long currentFileGeneration() {
        try (ReleasableLock lock = readLock.acquire()) {
            return current.getGeneration();
        }
    }

    /**
     * Returns the number of operations in the transaction files that aren't committed to lucene..
     */
    public int totalOperations() {
        return totalOperations(lastCommittedTranslogFileGeneration);
    }

    /**
     * Returns the size in bytes of the translog files that aren't committed to lucene.
     */
    public long sizeInBytes() {
        return sizeInBytes(lastCommittedTranslogFileGeneration);
    }

    /**
     * Returns the number of operations in the transaction files that aren't committed to lucene..
     */
    private int totalOperations(long minGeneration) {
        try (ReleasableLock ignored = readLock.acquire()) {
            ensureOpen();
            return Stream.concat(readers.stream(), Stream.of(current))
                    .filter(r -> r.getGeneration() >= minGeneration)
                    .mapToInt(BaseTranslogReader::totalOperations)
                    .sum();
        }
    }

    /**
     * Returns the size in bytes of the translog files that aren't committed to lucene.
     */
    private long sizeInBytes(long minGeneration) {
        try (ReleasableLock ignored = readLock.acquire()) {
            ensureOpen();
            return Stream.concat(readers.stream(), Stream.of(current))
                    .filter(r -> r.getGeneration() >= minGeneration)
                    .mapToLong(BaseTranslogReader::sizeInBytes)
                    .sum();
        }
    }


    /**
     * Creates a new translog for the specified generation.
     *
     * @param fileGeneration the translog generation
     * @return a writer for the new translog
     * @throws IOException if creating the translog failed
     */
    TranslogWriter createWriter(long fileGeneration) throws IOException {
        final TranslogWriter newFile;
        try {
            newFile = TranslogWriter.create(
                shardId,
                translogUUID,
                fileGeneration,
                location.resolve(getFilename(fileGeneration)),
                getChannelFactory(),
                config.getBufferSize(),
                globalCheckpointSupplier);
        } catch (final IOException e) {
            throw new TranslogException(shardId, "failed to create new translog file", e);
        }
        return newFile;
    }

    /**
     * Adds a delete / index operations to the transaction log.
     *
     * @see org.elasticsearch.index.translog.Translog.Operation
     * @see Index
     * @see org.elasticsearch.index.translog.Translog.Delete
     */
    public Location add(Operation operation) throws IOException {
        final ReleasableBytesStreamOutput out = new ReleasableBytesStreamOutput(bigArrays);
        try {
            final BufferedChecksumStreamOutput checksumStreamOutput = new BufferedChecksumStreamOutput(out);
            final long start = out.position();
            out.skip(Integer.BYTES);
            writeOperationNoSize(checksumStreamOutput, operation);
            final long end = out.position();
            final int operationSize = (int) (end - Integer.BYTES - start);
            out.seek(start);
            out.writeInt(operationSize);
            out.seek(end);
            final ReleasablePagedBytesReference bytes = out.bytes();
            try (ReleasableLock lock = readLock.acquire()) {
                ensureOpen();
                Location location = current.add(bytes);
                return location;
            }
        } catch (AlreadyClosedException | IOException ex) {
            try {
                closeOnTragicEvent(ex);
            } catch (Exception inner) {
                ex.addSuppressed(inner);
            }
            throw ex;
        } catch (Exception e) {
            try {
                closeOnTragicEvent(e);
            } catch (Exception inner) {
                e.addSuppressed(inner);
            }
            throw new TranslogException(shardId, "Failed to write operation [" + operation + "]", e);
        } finally {
            Releasables.close(out.bytes());
        }
    }

    /**
     * The a {@linkplain Location} that will sort after the {@linkplain Location} returned by the last write but before any locations which
     * can be returned by the next write.
     */
    public Location getLastWriteLocation() {
        try (ReleasableLock lock = readLock.acquire()) {
            /*
             * We use position = current - 1 and size = Integer.MAX_VALUE here instead of position current and size = 0 for two reasons:
             * 1. Translog.Location's compareTo doesn't actually pay attention to size even though it's equals method does.
             * 2. It feels more right to return a *position* that is before the next write's position rather than rely on the size.
             */
            return new Location(current.generation, current.sizeInBytes() - 1, Integer.MAX_VALUE);
        }
    }

    /**
     * The last synced checkpoint for this translog.
     *
     * @return the last synced checkpoint
     */
    public long getLastSyncedGlobalCheckpoint() {
        try (final ReleasableLock ignored = readLock.acquire()) {
            return current.getLastSyncedCheckpoint().globalCheckpoint;
        }
    }

    /**
     * Snapshots the current transaction log allowing to safely iterate over the snapshot.
     * Snapshots are fixed in time and will not be updated with future operations.
     */
    public Snapshot newSnapshot() {
        return createSnapshot(Long.MIN_VALUE);
    }

    private Snapshot createSnapshot(long minGeneration) {
        try (ReleasableLock ignored = readLock.acquire()) {
            ensureOpen();
            Snapshot[] snapshots = Stream.concat(readers.stream(), Stream.of(current))
                    .filter(reader -> reader.getGeneration() >= minGeneration)
                    .map(BaseTranslogReader::newSnapshot).toArray(Snapshot[]::new);
            return new MultiSnapshot(snapshots);
        }
    }

    /**
     * Returns a view into the current translog that is guaranteed to retain all current operations
     * while receiving future ones as well
     */
    public Translog.View newView() {
        try (ReleasableLock lock = readLock.acquire()) {
            ensureOpen();
            View view = new View(lastCommittedTranslogFileGeneration);
            outstandingViews.add(view);
            return view;
        }
    }

    /**
     * Sync's the translog.
     */
    public void sync() throws IOException {
        try (ReleasableLock lock = readLock.acquire()) {
            if (closed.get() == false) {
                current.sync();
            }
        } catch (Exception ex) {
            try {
                closeOnTragicEvent(ex);
            } catch (Exception inner) {
                ex.addSuppressed(inner);
            }
            throw ex;
        }
    }

    public boolean syncNeeded() {
        try (ReleasableLock lock = readLock.acquire()) {
            return current.syncNeeded();
        }
    }

    /** package private for testing */
    public static String getFilename(long generation) {
        return TRANSLOG_FILE_PREFIX + generation + TRANSLOG_FILE_SUFFIX;
    }

    static String getCommitCheckpointFileName(long generation) {
        return TRANSLOG_FILE_PREFIX + generation + CHECKPOINT_SUFFIX;
    }


    /**
     * Ensures that the given location has be synced / written to the underlying storage.
     *
     * @return Returns <code>true</code> iff this call caused an actual sync operation otherwise <code>false</code>
     */
    public boolean ensureSynced(Location location) throws IOException {
        try (ReleasableLock lock = readLock.acquire()) {
            if (location.generation == current.getGeneration()) { // if we have a new one it's already synced
                ensureOpen();
                return current.syncUpTo(location.translogLocation + location.size);
            }
        } catch (Exception ex) {
            try {
                closeOnTragicEvent(ex);
            } catch (Exception inner) {
                ex.addSuppressed(inner);
            }
            throw ex;
        }
        return false;
    }

    /**
     * Ensures that all locations in the given stream have been synced / written to the underlying storage.
     * This method allows for internal optimization to minimize the amount of fsync operations if multiple
     * locations must be synced.
     *
     * @return Returns <code>true</code> iff this call caused an actual sync operation otherwise <code>false</code>
     */
    public boolean ensureSynced(Stream<Location> locations) throws IOException {
        final Optional<Location> max = locations.max(Location::compareTo);
        // we only need to sync the max location since it will sync all other
        // locations implicitly
        if (max.isPresent()) {
            return ensureSynced(max.get());
        } else {
            return false;
        }
    }

    private void closeOnTragicEvent(Exception ex) {
        if (current.getTragicException() != null) {
            try {
                close();
            } catch (AlreadyClosedException inner) {
                // don't do anything in this case. The AlreadyClosedException comes from TranslogWriter and we should not add it as suppressed because
                // will contain the Exception ex as cause. See also https://github.com/elastic/elasticsearch/issues/15941
            } catch (Exception inner) {
                assert (ex != inner.getCause());
                ex.addSuppressed(inner);
            }
        }
    }

    /**
     * return stats
     */
    public TranslogStats stats() {
        // acquire lock to make the two numbers roughly consistent (no file change half way)
        try (ReleasableLock lock = readLock.acquire()) {
            return new TranslogStats(totalOperations(), sizeInBytes());
        }
    }

    public TranslogConfig getConfig() {
        return config;
    }

    /**
     * a view into the translog, capturing all translog file at the moment of creation
     * and updated with any future translog.
     */
    /**
     * a view into the translog, capturing all translog file at the moment of creation
     * and updated with any future translog.
     */
    public class View implements Closeable {

        AtomicBoolean closed = new AtomicBoolean();
        final long minGeneration;

        View(long minGeneration) {
            this.minGeneration = minGeneration;
        }

        /** this smallest translog generation in this view */
        public long minTranslogGeneration() {
            return minGeneration;
        }

        /**
         * The total number of operations in the view.
         */
        public int totalOperations() {
            return Translog.this.totalOperations(minGeneration);
        }

        /**
         * Returns the size in bytes of the files behind the view.
         */
        public long sizeInBytes() {
            return Translog.this.sizeInBytes(minGeneration);
        }

        /** create a snapshot from this view */
        public Snapshot snapshot() {
            ensureOpen();
            return Translog.this.createSnapshot(minGeneration);
        }

        void ensureOpen() {
            if (closed.get()) {
                throw new AlreadyClosedException("View is already closed");
            }
        }

        @Override
        public void close() throws IOException {
            if (closed.getAndSet(true) == false) {
                logger.trace("closing view starting at translog [{}]", minTranslogGeneration());
                boolean removed = outstandingViews.remove(this);
                assert removed : "View was never set but was supposed to be removed";
                trimUnreferencedReaders();
                closeFilesIfNoPendingViews();
            }
        }
    }


    public static class Location implements Comparable<Location> {

        public final long generation;
        public final long translogLocation;
        public final int size;

        Location(long generation, long translogLocation, int size) {
            this.generation = generation;
            this.translogLocation = translogLocation;
            this.size = size;
        }

        public String toString() {
            return "[generation: " + generation + ", location: " + translogLocation + ", size: " + size + "]";
        }

        @Override
        public int compareTo(Location o) {
            if (generation == o.generation) {
                return Long.compare(translogLocation, o.translogLocation);
            }
            return Long.compare(generation, o.generation);
        }

        @Override
        public boolean equals(Object o) {
            if (this == o) {
                return true;
            }
            if (o == null || getClass() != o.getClass()) {
                return false;
            }

            Location location = (Location) o;

            if (generation != location.generation) {
                return false;
            }
            if (translogLocation != location.translogLocation) {
                return false;
            }
            return size == location.size;

        }

        @Override
        public int hashCode() {
            int result = Long.hashCode(generation);
            result = 31 * result + Long.hashCode(translogLocation);
            result = 31 * result + size;
            return result;
        }
    }

    /**
     * A snapshot of the transaction log, allows to iterate over all the transaction log operations.
     */
    public interface Snapshot {

        /**
         * The total number of operations in the translog.
         */
        int totalOperations();

        /**
         * Returns the next operation in the snapshot or <code>null</code> if we reached the end.
         */
        Translog.Operation next() throws IOException;

    }

    /**
     * A generic interface representing an operation performed on the transaction log.
     * Each is associated with a type.
     */
    public interface Operation extends Writeable {
        enum Type {
            @Deprecated
            CREATE((byte) 1),
            INDEX((byte) 2),
            DELETE((byte) 3);

            private final byte id;

            Type(byte id) {
                this.id = id;
            }

            public byte id() {
                return this.id;
            }

            public static Type fromId(byte id) {
                switch (id) {
                    case 1:
                        return CREATE;
                    case 2:
                        return INDEX;
                    case 3:
                        return DELETE;
                    default:
                        throw new IllegalArgumentException("No type mapped for [" + id + "]");
                }
            }
        }

        Type opType();

        long estimateSize();

        Source getSource();

        /**
         * Reads the type and the operation from the given stream. The operatino must be written with
         * {@link Operation#writeType(Operation, StreamOutput)}
         */
        static Operation readType(StreamInput input) throws IOException {
            Translog.Operation.Type type = Translog.Operation.Type.fromId(input.readByte());
            switch (type) {
                case CREATE:
                    // the deserialization logic in Index was identical to that of Create when create was deprecated
                    return new Index(input);
                case DELETE:
                    return new Translog.Delete(input);
                case INDEX:
                    return new Index(input);
                default:
                    throw new IOException("No type for [" + type + "]");
            }
        }

        /**
         * Writes the type and translog operation to the given stream
         */
        static void writeType(Translog.Operation operation, StreamOutput output) throws IOException {
            output.writeByte(operation.opType().id());
            operation.writeTo(output);
        }

    }

    public static class Source {
        public final BytesReference source;
        public final String routing;
        public final String parent;
        public final long timestamp;
        public final long ttl;

        public Source(BytesReference source, String routing, String parent, long timestamp, long ttl) {
            this.source = source;
            this.routing = routing;
            this.parent = parent;
            this.timestamp = timestamp;
            this.ttl = ttl;
        }
    }

    public static class Index implements Operation {
        public static final int FORMAT_2x = 6; // since 2.0-beta1 and 1.1
        public static final int FORMAT_AUTO_GENERATED_IDS = 7; // since 5.0.0-beta1
        public static final int FORMAT_SEQ_NO = FORMAT_AUTO_GENERATED_IDS + 1; // since 6.0.0
        public static final int SERIALIZATION_FORMAT = FORMAT_SEQ_NO;
        private final String id;
        private final long autoGeneratedIdTimestamp;
        private final String type;
        private long seqNo = SequenceNumbersService.UNASSIGNED_SEQ_NO;
        private final long version;
        private final VersionType versionType;
        private final BytesReference source;
        private final String routing;
        private final String parent;
        private final long timestamp;
        private final long ttl;

        public Index(StreamInput in) throws IOException {
            final int format = in.readVInt(); // SERIALIZATION_FORMAT
            assert format >= FORMAT_2x : "format was: " + format;
            id = in.readString();
            type = in.readString();
            source = in.readBytesReference();
            routing = in.readOptionalString();
            parent = in.readOptionalString();
            this.version = in.readLong();
            this.timestamp = in.readLong();
            this.ttl = in.readLong();
            this.versionType = VersionType.fromValue(in.readByte());
            assert versionType.validateVersionForWrites(this.version);
            if (format >= FORMAT_AUTO_GENERATED_IDS) {
                this.autoGeneratedIdTimestamp = in.readLong();
            } else {
                this.autoGeneratedIdTimestamp = IndexRequest.UNSET_AUTO_GENERATED_TIMESTAMP;
            }
            if (format >= FORMAT_SEQ_NO) {
                seqNo = in.readVLong();
            }
        }

        public Index(Engine.Index index, Engine.IndexResult indexResult) {
            this.id = index.id();
            this.type = index.type();
            this.source = index.source();
            this.routing = index.routing();
            this.parent = index.parent();
<<<<<<< HEAD
            this.seqNo = index.seqNo();
            this.version = index.version();
=======
            this.version = indexResult.getVersion();
>>>>>>> 179dd885
            this.timestamp = index.timestamp();
            this.ttl = index.ttl();
            this.versionType = index.versionType();
            this.autoGeneratedIdTimestamp = index.getAutoGeneratedIdTimestamp();
        }

        public Index(String type, String id, byte[] source) {
            this.type = type;
            this.id = id;
            this.source = new BytesArray(source);
            this.seqNo = 0;
            version = Versions.MATCH_ANY;
            versionType = VersionType.INTERNAL;
            routing = null;
            parent = null;
            timestamp = 0;
            ttl = 0;
            autoGeneratedIdTimestamp = -1;
        }

        @Override
        public Type opType() {
            return Type.INDEX;
        }

        @Override
        public long estimateSize() {
            return ((id.length() + type.length()) * 2) + source.length() + 12;
        }

        public String type() {
            return this.type;
        }

        public String id() {
            return this.id;
        }

        public String routing() {
            return this.routing;
        }

        public String parent() {
            return this.parent;
        }

        public long timestamp() {
            return this.timestamp;
        }

        public long ttl() {
            return this.ttl;
        }

        public BytesReference source() {
            return this.source;
        }

        public long seqNo() {
            return seqNo;
        }

        public long version() {
            return this.version;
        }

        public VersionType versionType() {
            return versionType;
        }

        @Override
        public Source getSource() {
            return new Source(source, routing, parent, timestamp, ttl);
        }

        @Override
        public void writeTo(StreamOutput out) throws IOException {
            out.writeVInt(SERIALIZATION_FORMAT);
            out.writeString(id);
            out.writeString(type);
            out.writeBytesReference(source);
            out.writeOptionalString(routing);
            out.writeOptionalString(parent);
            out.writeLong(version);
            out.writeLong(timestamp);
            out.writeLong(ttl);
            out.writeByte(versionType.getValue());
            out.writeLong(autoGeneratedIdTimestamp);
            out.writeVLong(seqNo);
        }

        @Override
        public boolean equals(Object o) {
            if (this == o) {
                return true;
            }
            if (o == null || getClass() != o.getClass()) {
                return false;
            }

            Index index = (Index) o;

            if (version != index.version ||
                    seqNo != index.seqNo ||
                    timestamp != index.timestamp ||
                    ttl != index.ttl ||
                    id.equals(index.id) == false ||
                    type.equals(index.type) == false ||
                    versionType != index.versionType ||
                    autoGeneratedIdTimestamp != index.autoGeneratedIdTimestamp ||
                    source.equals(index.source) == false) {
                    return false;
            }
            if (routing != null ? !routing.equals(index.routing) : index.routing != null) {
                return false;
            }
            return !(parent != null ? !parent.equals(index.parent) : index.parent != null);

        }

        @Override
        public int hashCode() {
            int result = id.hashCode();
            result = 31 * result + type.hashCode();
            result = 31 * result + Long.hashCode(seqNo);
            result = 31 * result + Long.hashCode(version);
            result = 31 * result + versionType.hashCode();
            result = 31 * result + source.hashCode();
            result = 31 * result + (routing != null ? routing.hashCode() : 0);
            result = 31 * result + (parent != null ? parent.hashCode() : 0);
            result = 31 * result + Long.hashCode(timestamp);
            result = 31 * result + Long.hashCode(autoGeneratedIdTimestamp);
            result = 31 * result + Long.hashCode(ttl);
            return result;
        }

        @Override
        public String toString() {
            return "Index{" +
                    "id='" + id + '\'' +
                    ", type='" + type + '\'' +
                    '}';
        }

        public long getAutoGeneratedIdTimestamp() {
            return autoGeneratedIdTimestamp;
        }
    }

    public static class Delete implements Operation {
        private static final int FORMAT_5_X = 3;
        private static final int FORMAT_SEQ_NO = FORMAT_5_X + 1;
        public static final int SERIALIZATION_FORMAT = FORMAT_SEQ_NO;

        private Term uid;
        private long seqNo = SequenceNumbersService.UNASSIGNED_SEQ_NO;
        private long version = Versions.MATCH_ANY;
        private VersionType versionType = VersionType.INTERNAL;

        public Delete(StreamInput in) throws IOException {
            final int format = in.readVInt();// SERIALIZATION_FORMAT
            assert format >= SERIALIZATION_FORMAT - 1: "format was: " + format;
            uid = new Term(in.readString(), in.readString());
            this.version = in.readLong();
            this.versionType = VersionType.fromValue(in.readByte());
            assert versionType.validateVersionForWrites(this.version);
            if (format >= FORMAT_SEQ_NO) {
                seqNo = in.readVLong();
            }
        }

<<<<<<< HEAD
        public Delete(Engine.Delete delete) {
            this(delete.uid(), delete.seqNo(), delete.version(), delete.versionType());
=======
        public Delete(Engine.Delete delete, Engine.DeleteResult deleteResult) {
            this.uid = delete.uid();
            this.version = deleteResult.getVersion();
            this.versionType = delete.versionType();
>>>>>>> 179dd885
        }

        /** utility for testing */
        public Delete(Term uid) {
            this(uid, 0, Versions.MATCH_ANY, VersionType.INTERNAL);
        }

        public Delete(Term uid, long seqNo, long version, VersionType versionType) {
            this.uid = uid;
            this.version = version;
            this.versionType = versionType;
            this.seqNo = seqNo;
        }

        @Override
        public Type opType() {
            return Type.DELETE;
        }

        @Override
        public long estimateSize() {
            return ((uid.field().length() + uid.text().length()) * 2) + 20;
        }

        public Term uid() {
            return this.uid;
        }

        public long seqNo() {
            return seqNo;
        }

        public long version() {
            return this.version;
        }

        public VersionType versionType() {
            return this.versionType;
        }

        @Override
        public Source getSource() {
            throw new IllegalStateException("trying to read doc source from delete operation");
        }

        @Override
        public void writeTo(StreamOutput out) throws IOException {
            out.writeVInt(SERIALIZATION_FORMAT);
            out.writeString(uid.field());
            out.writeString(uid.text());
            out.writeLong(version);
            out.writeByte(versionType.getValue());
            out.writeVLong(seqNo);
        }

        @Override
        public boolean equals(Object o) {
            if (this == o) {
                return true;
            }
            if (o == null || getClass() != o.getClass()) {
                return false;
            }

            Delete delete = (Delete) o;

            return version == delete.version && seqNo == delete.seqNo &&
                    uid.equals(delete.uid) &&
                    versionType == delete.versionType;
        }

        @Override
        public int hashCode() {
            int result = uid.hashCode();
            result = 31 * result + Long.hashCode(seqNo);
            result = 31 * result + Long.hashCode(version);
            result = 31 * result + versionType.hashCode();
            return result;
        }

        @Override
        public String toString() {
            return "Delete{" +
                    "uid=" + uid +
                    '}';
        }
    }


    public enum Durability {
        /**
         * Async durability - translogs are synced based on a time interval.
         */
        ASYNC,
        /**
         * Request durability - translogs are synced for each high levle request (bulk, index, delete)
         */
        REQUEST;

    }

    private static void verifyChecksum(BufferedChecksumStreamInput in) throws IOException {
        // This absolutely must come first, or else reading the checksum becomes part of the checksum
        long expectedChecksum = in.getChecksum();
        long readChecksum = in.readInt() & 0xFFFF_FFFFL;
        if (readChecksum != expectedChecksum) {
            throw new TranslogCorruptedException("translog stream is corrupted, expected: 0x" +
                    Long.toHexString(expectedChecksum) + ", got: 0x" + Long.toHexString(readChecksum));
        }
    }

    /**
     * Reads a list of operations written with {@link #writeOperations(StreamOutput, List)}
     */
    public static List<Operation> readOperations(StreamInput input) throws IOException {
        ArrayList<Operation> operations = new ArrayList<>();
        int numOps = input.readInt();
        final BufferedChecksumStreamInput checksumStreamInput = new BufferedChecksumStreamInput(input);
        for (int i = 0; i < numOps; i++) {
            operations.add(readOperation(checksumStreamInput));
        }
        return operations;
    }

    static Translog.Operation readOperation(BufferedChecksumStreamInput in) throws IOException {
        final Translog.Operation operation;
        try {
            final int opSize = in.readInt();
            if (opSize < 4) { // 4byte for the checksum
                throw new TranslogCorruptedException("operation size must be at least 4 but was: " + opSize);
            }
            in.resetDigest(); // size is not part of the checksum!
            if (in.markSupported()) { // if we can we validate the checksum first
                // we are sometimes called when mark is not supported this is the case when
                // we are sending translogs across the network with LZ4 compression enabled - currently there is no way s
                // to prevent this unfortunately.
                in.mark(opSize);

                in.skip(opSize - 4);
                verifyChecksum(in);
                in.reset();
            }
            operation = Translog.Operation.readType(in);
            verifyChecksum(in);
        } catch (TranslogCorruptedException e) {
            throw e;
        } catch (EOFException e) {
            throw new TruncatedTranslogException("reached premature end of file, translog is truncated", e);
        }
        return operation;
    }

    /**
     * Writes all operations in the given iterable to the given output stream including the size of the array
     * use {@link #readOperations(StreamInput)} to read it back.
     */
    public static void writeOperations(StreamOutput outStream, List<Operation> toWrite) throws IOException {
        final ReleasableBytesStreamOutput out = new ReleasableBytesStreamOutput(BigArrays.NON_RECYCLING_INSTANCE);
        try {
            outStream.writeInt(toWrite.size());
            final BufferedChecksumStreamOutput checksumStreamOutput = new BufferedChecksumStreamOutput(out);
            for (Operation op : toWrite) {
                out.reset();
                final long start = out.position();
                out.skip(Integer.BYTES);
                writeOperationNoSize(checksumStreamOutput, op);
                long end = out.position();
                int operationSize = (int) (out.position() - Integer.BYTES - start);
                out.seek(start);
                out.writeInt(operationSize);
                out.seek(end);
                ReleasablePagedBytesReference bytes = out.bytes();
                bytes.writeTo(outStream);
            }
        } finally {
            Releasables.close(out.bytes());
        }

    }

    public static void writeOperationNoSize(BufferedChecksumStreamOutput out, Translog.Operation op) throws IOException {
        // This BufferedChecksumStreamOutput remains unclosed on purpose,
        // because closing it closes the underlying stream, which we don't
        // want to do here.
        out.resetDigest();
        Translog.Operation.writeType(op, out);
        long checksum = out.getChecksum();
        out.writeInt((int) checksum);
    }

    @Override
    public long prepareCommit() throws IOException {
        try (ReleasableLock lock = writeLock.acquire()) {
            ensureOpen();
            if (currentCommittingGeneration != NOT_SET_GENERATION) {
                throw new IllegalStateException("already committing a translog with generation: " + currentCommittingGeneration);
            }
            currentCommittingGeneration = current.getGeneration();
            TranslogReader currentCommittingTranslog = current.closeIntoReader();
            readers.add(currentCommittingTranslog);
            Path checkpoint = location.resolve(CHECKPOINT_FILE_NAME);
            assert Checkpoint.read(checkpoint).generation == currentCommittingTranslog.getGeneration();
            Path commitCheckpoint = location.resolve(getCommitCheckpointFileName(currentCommittingTranslog.getGeneration()));
            Files.copy(checkpoint, commitCheckpoint);
            IOUtils.fsync(commitCheckpoint, false);
            IOUtils.fsync(commitCheckpoint.getParent(), true);
            // create a new translog file - this will sync it and update the checkpoint data;
            current = createWriter(current.getGeneration() + 1);
            logger.trace("current translog set to [{}]", current.getGeneration());

        } catch (Exception e) {
            IOUtils.closeWhileHandlingException(this); // tragic event
            throw e;
        }
        return 0L;
    }

    @Override
    public long commit() throws IOException {
        try (ReleasableLock lock = writeLock.acquire()) {
            ensureOpen();
            if (currentCommittingGeneration == NOT_SET_GENERATION) {
                prepareCommit();
            }
            assert currentCommittingGeneration != NOT_SET_GENERATION;
            assert readers.stream().filter(r -> r.getGeneration() == currentCommittingGeneration).findFirst().isPresent()
                    : "reader list doesn't contain committing generation [" + currentCommittingGeneration + "]";
            lastCommittedTranslogFileGeneration = current.getGeneration(); // this is important - otherwise old files will not be cleaned up
            currentCommittingGeneration = NOT_SET_GENERATION;
            trimUnreferencedReaders();
        }
        return 0;
    }

    void trimUnreferencedReaders() {
        try (ReleasableLock ignored = writeLock.acquire()) {
            if (closed.get()) {
                // we're shutdown potentially on some tragic event - don't delete anything
                return;
            }
            long minReferencedGen = outstandingViews.stream().mapToLong(View::minTranslogGeneration).min().orElse(Long.MAX_VALUE);
            minReferencedGen = Math.min(lastCommittedTranslogFileGeneration, minReferencedGen);
            final long finalMinReferencedGen = minReferencedGen;
            List<TranslogReader> unreferenced = readers.stream().filter(r -> r.getGeneration() < finalMinReferencedGen).collect(Collectors.toList());
            for (final TranslogReader unreferencedReader : unreferenced) {
                Path translogPath = unreferencedReader.path();
                logger.trace("delete translog file - not referenced and not current anymore {}", translogPath);
                IOUtils.closeWhileHandlingException(unreferencedReader);
                IOUtils.deleteFilesIgnoringExceptions(translogPath,
                        translogPath.resolveSibling(getCommitCheckpointFileName(unreferencedReader.getGeneration())));
            }
            readers.removeAll(unreferenced);
        }
    }

    void closeFilesIfNoPendingViews() throws IOException {
        try (ReleasableLock ignored = writeLock.acquire()) {
            if (closed.get() && outstandingViews.isEmpty()) {
                logger.trace("closing files. translog is closed and there are no pending views");
                ArrayList<Closeable> toClose = new ArrayList<>(readers);
                toClose.add(current);
                IOUtils.close(toClose);
            }
        }
    }


    @Override
    public void rollback() throws IOException {
        ensureOpen();
        close();
    }

    /**
     * References a transaction log generation
     */
    public static final class TranslogGeneration {
        public final String translogUUID;
        public final long translogFileGeneration;

        public TranslogGeneration(String translogUUID, long translogFileGeneration) {
            this.translogUUID = translogUUID;
            this.translogFileGeneration = translogFileGeneration;
        }

    }

    /**
     * Returns the current generation of this translog. This corresponds to the latest uncommitted translog generation
     */
    public TranslogGeneration getGeneration() {
        try (ReleasableLock lock = writeLock.acquire()) {
            return new TranslogGeneration(translogUUID, currentFileGeneration());
        }
    }

    /**
     * Returns <code>true</code> iff the given generation is the current gbeneration of this translog
     */
    public boolean isCurrent(TranslogGeneration generation) {
        try (ReleasableLock lock = writeLock.acquire()) {
            if (generation != null) {
                if (generation.translogUUID.equals(translogUUID) == false) {
                    throw new IllegalArgumentException("commit belongs to a different translog: " + generation.translogUUID + " vs. " + translogUUID);
                }
                return generation.translogFileGeneration == currentFileGeneration();
            }
        }
        return false;
    }

    long getFirstOperationPosition() { // for testing
        return current.getFirstOperationOffset();
    }

    private void ensureOpen() {
        if (closed.get()) {
            throw new AlreadyClosedException("translog is already closed", current.getTragicException());
        }
    }

    /**
     * The number of currently open views
     */
    int getNumOpenViews() {
        return outstandingViews.size();
    }

    ChannelFactory getChannelFactory() {
        return FileChannel::open;
    }

    /**
     * If this {@code Translog} was closed as a side-effect of a tragic exception,
     * e.g. disk full while flushing a new segment, this returns the root cause exception.
     * Otherwise (no tragic exception has occurred) it returns null.
     */
    public Exception getTragicException() {
        return current.getTragicException();
    }

    /** Reads and returns the current checkpoint */
    static final Checkpoint readCheckpoint(final Path location) throws IOException {
        return Checkpoint.read(location.resolve(CHECKPOINT_FILE_NAME));
    }

    /**
     * Reads the sequence numbers global checkpoint from the translog checkpoint.
     *
     * @param location the location of the translog
     * @return the global checkpoint
     * @throws IOException if an I/O exception occurred reading the checkpoint
     */
    public static final long readGlobalCheckpoint(final Path location) throws IOException {
        return readCheckpoint(location).globalCheckpoint;
    }

    /**
     * Returns the translog uuid used to associate a lucene index with a translog.
     */
    public String getTranslogUUID() {
        return translogUUID;
    }

}<|MERGE_RESOLUTION|>--- conflicted
+++ resolved
@@ -866,12 +866,8 @@
             this.source = index.source();
             this.routing = index.routing();
             this.parent = index.parent();
-<<<<<<< HEAD
-            this.seqNo = index.seqNo();
-            this.version = index.version();
-=======
+            this.seqNo = indexResult.getSeqNo();
             this.version = indexResult.getVersion();
->>>>>>> 179dd885
             this.timestamp = index.timestamp();
             this.ttl = index.ttl();
             this.versionType = index.versionType();
@@ -1043,15 +1039,8 @@
             }
         }
 
-<<<<<<< HEAD
-        public Delete(Engine.Delete delete) {
-            this(delete.uid(), delete.seqNo(), delete.version(), delete.versionType());
-=======
         public Delete(Engine.Delete delete, Engine.DeleteResult deleteResult) {
-            this.uid = delete.uid();
-            this.version = deleteResult.getVersion();
-            this.versionType = delete.versionType();
->>>>>>> 179dd885
+            this(delete.uid(), deleteResult.getSeqNo(), deleteResult.getVersion(), delete.versionType());
         }
 
         /** utility for testing */
@@ -1061,9 +1050,9 @@
 
         public Delete(Term uid, long seqNo, long version, VersionType versionType) {
             this.uid = uid;
+            this.seqNo = seqNo;
             this.version = version;
             this.versionType = versionType;
-            this.seqNo = seqNo;
         }
 
         @Override
