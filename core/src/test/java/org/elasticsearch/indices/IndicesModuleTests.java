/*
 * Licensed to Elasticsearch under one or more contributor
 * license agreements. See the NOTICE file distributed with
 * this work for additional information regarding copyright
 * ownership. Elasticsearch licenses this file to you under
 * the Apache License, Version 2.0 (the "License"); you may
 * not use this file except in compliance with the License.
 * You may obtain a copy of the License at
 *
 *    http://www.apache.org/licenses/LICENSE-2.0
 *
 * Unless required by applicable law or agreed to in writing,
 * software distributed under the License is distributed on an
 * "AS IS" BASIS, WITHOUT WARRANTIES OR CONDITIONS OF ANY
 * KIND, either express or implied.  See the License for the
 * specific language governing permissions and limitations
 * under the License.
 */

package org.elasticsearch.indices;

import org.apache.lucene.analysis.hunspell.Dictionary;
import org.apache.lucene.search.Query;
import org.elasticsearch.common.inject.ModuleTestCase;
import org.elasticsearch.common.settings.Settings;
<<<<<<< HEAD
import org.elasticsearch.index.query.*;
=======
import org.elasticsearch.index.query.QueryParseContext;
import org.elasticsearch.index.query.QueryParser;
import org.elasticsearch.common.ParsingException;
import org.elasticsearch.index.query.TermQueryParser;
>>>>>>> c8d1f7aa

import java.io.IOException;
import java.io.InputStream;
import java.util.Collections;

public class IndicesModuleTests extends ModuleTestCase {

    static class FakeQueryParser implements QueryParser {
        @Override
        public String[] names() {
            return new String[] {"fake-query-parser"};
        }

        @Override
        public QueryBuilder fromXContent(QueryParseContext parseContext) throws IOException, QueryParsingException {
            return null;
        }

        @Override
        public Query parse(QueryShardContext context) throws IOException, QueryParsingException {
            return null;
        }

        @Override
<<<<<<< HEAD
        public QueryBuilder getBuilderPrototype() {
=======
        public Query parse(QueryParseContext parseContext) throws IOException, ParsingException {
>>>>>>> c8d1f7aa
            return null;
        }
    }

    public void testRegisterQueryParser() {
        IndicesModule module = new IndicesModule(Settings.EMPTY);
        module.registerQueryParser(FakeQueryParser.class);
        assertSetMultiBinding(module, QueryParser.class, FakeQueryParser.class);
    }

    public void testRegisterQueryParserDuplicate() {
        IndicesModule module = new IndicesModule(Settings.EMPTY);
        try {
            module.registerQueryParser(TermQueryParser.class);
        } catch (IllegalArgumentException e) {
            assertEquals(e.getMessage(), "Can't register the same [query_parser] more than once for [" + TermQueryParser.class.getName() + "]");
        }
    }

    public void testRegisterHunspellDictionary() throws Exception {
        IndicesModule module = new IndicesModule(Settings.EMPTY);
        InputStream aff = getClass().getResourceAsStream("/indices/analyze/conf_dir/hunspell/en_US/en_US.aff");
        InputStream dic = getClass().getResourceAsStream("/indices/analyze/conf_dir/hunspell/en_US/en_US.dic");
        Dictionary dictionary = new Dictionary(aff, dic);
        module.registerHunspellDictionary("foo", dictionary);
        assertMapInstanceBinding(module, String.class, Dictionary.class, Collections.singletonMap("foo", dictionary));
    }

    public void testRegisterHunspellDictionaryDuplicate() {
        IndicesModule module = new IndicesModule(Settings.EMPTY);
        try {
            module.registerQueryParser(TermQueryParser.class);
        } catch (IllegalArgumentException e) {
            assertEquals(e.getMessage(), "Can't register the same [query_parser] more than once for [" + TermQueryParser.class.getName() + "]");
        }
    }

}<|MERGE_RESOLUTION|>--- conflicted
+++ resolved
@@ -23,14 +23,7 @@
 import org.apache.lucene.search.Query;
 import org.elasticsearch.common.inject.ModuleTestCase;
 import org.elasticsearch.common.settings.Settings;
-<<<<<<< HEAD
 import org.elasticsearch.index.query.*;
-=======
-import org.elasticsearch.index.query.QueryParseContext;
-import org.elasticsearch.index.query.QueryParser;
-import org.elasticsearch.common.ParsingException;
-import org.elasticsearch.index.query.TermQueryParser;
->>>>>>> c8d1f7aa
 
 import java.io.IOException;
 import java.io.InputStream;
@@ -45,21 +38,17 @@
         }
 
         @Override
-        public QueryBuilder fromXContent(QueryParseContext parseContext) throws IOException, QueryParsingException {
+        public QueryBuilder fromXContent(QueryParseContext parseContext) throws IOException {
             return null;
         }
 
         @Override
-        public Query parse(QueryShardContext context) throws IOException, QueryParsingException {
+        public Query parse(QueryShardContext context) throws IOException {
             return null;
         }
 
         @Override
-<<<<<<< HEAD
         public QueryBuilder getBuilderPrototype() {
-=======
-        public Query parse(QueryParseContext parseContext) throws IOException, ParsingException {
->>>>>>> c8d1f7aa
             return null;
         }
     }
